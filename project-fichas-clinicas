<<<<<<< HEAD
# src/metrics.py
from __future__ import annotations
"""
Métricas y gráficos para clasificación binaria.

Funciones:
- compute_classification_metrics: AUROC, AUPRC y métricas a umbral (acc/prec/recall/F1)
- confusion_counts: TP, FP, TN, FN
- plot_roc: guarda curva ROC
- plot_pr: guarda curva Precision-Recall
- save_json: escribe un dict en JSON
"""

from pathlib import Path
from typing import Dict, Tuple

import json
import numpy as np
import pandas as pd
from sklearn.metrics import (
    accuracy_score,
    average_precision_score,
    confusion_matrix,
    f1_score,
    precision_recall_curve,
    precision_score,
    recall_score,
    roc_auc_score,
    roc_curve,
)
import matplotlib.pyplot as plt


def compute_classification_metrics(
    y_true: np.ndarray,
    y_proba: np.ndarray,
    threshold: float = 0.5,
) -> Dict[str, float]:
    """Calcula AUROC, AUPRC y métricas a un umbral dado."""
    out: Dict[str, float] = {}

    # Probabilidades bien formadas
    y_true = np.asarray(y_true).astype(int)
    y_proba = np.asarray(y_proba).astype(float)

    # Métricas umbraladas
    y_pred = (y_proba >= float(threshold)).astype(int)

    # Métricas robustas (maneja excepciones si solo hay una clase)
    try:
        out["auroc"] = roc_auc_score(y_true, y_proba)
    except Exception:
        out["auroc"] = float("nan")

    try:
        out["auprc"] = average_precision_score(y_true, y_proba)
    except Exception:
        out["auprc"] = float("nan")

    out["accuracy"] = accuracy_score(y_true, y_pred)
    out["precision"] = precision_score(y_true, y_pred, zero_division=0)
    out["recall"] = recall_score(y_true, y_pred, zero_division=0)
    out["f1"] = f1_score(y_true, y_pred, zero_division=0)

    return out


def confusion_counts(
    y_true: np.ndarray,
    y_pred: np.ndarray,
) -> Dict[str, int]:
    """Retorna TP, FP, TN, FN en un dict."""
    tn, fp, fn, tp = confusion_matrix(y_true, y_pred).ravel()
    return {"tp": int(tp), "fp": int(fp), "tn": int(tn), "fn": int(fn)}


def plot_roc(
    y_true: np.ndarray,
    y_proba: np.ndarray,
    out_path: Path,
) -> None:
    """Guarda curva ROC en out_path (PNG)."""
    fpr, tpr, _ = roc_curve(y_true, y_proba)
    try:
        auc = roc_auc_score(y_true, y_proba)
    except Exception:
        auc = float("nan")

    plt.figure()
    plt.plot(fpr, tpr, label=f"ROC AUC = {auc:.3f}")
    plt.plot([0, 1], [0, 1], linestyle="--")
    plt.xlabel("False Positive Rate")
    plt.ylabel("True Positive Rate")
    plt.title("ROC Curve")
    plt.legend(loc="lower right")
    out_path.parent.mkdir(parents=True, exist_ok=True)
    plt.savefig(out_path, bbox_inches="tight", dpi=150)
    plt.close()


def plot_pr(
    y_true: np.ndarray,
    y_proba: np.ndarray,
    out_path: Path,
) -> None:
    """Guarda curva Precision-Recall en out_path (PNG)."""
    precision, recall, _ = precision_recall_curve(y_true, y_proba)
    try:
        auprc = average_precision_score(y_true, y_proba)
    except Exception:
        auprc = float("nan")

    plt.figure()
    plt.plot(recall, precision, label=f"AUPRC = {auprc:.3f}")
    plt.xlabel("Recall")
    plt.ylabel("Precision")
    plt.title("Precision-Recall Curve")
    plt.legend(loc="lower left")
    out_path.parent.mkdir(parents=True, exist_ok=True)
    plt.savefig(out_path, bbox_inches="tight", dpi=150)
    plt.close()


def save_json(data: Dict, out_path: Path) -> None:
    """Guarda un diccionario en JSON (con indentación)."""
    out_path.parent.mkdir(parents=True, exist_ok=True)
    with open(out_path, "w", encoding="utf-8") as f:
        json.dump(data, f, ensure_ascii=False, indent=2)


def table_from_metrics(d: Dict[str, float]) -> pd.DataFrame:
    """Convierte el dict de métricas a DataFrame de una fila (útil para logs)."""
    return pd.D
=======
# src/train_loop.py
from __future__ import annotations
"""
Entrenamiento supervisado con validación y early stopping.


- Carga train/val desde data/processed (CSV)
- Crea el modelo vía src.model.make_model(cfg)
- LOGREG: fit único + evaluación en val
- MLP: entrenamiento incremental (warm_start) con early stopping (patience=10)
- Guarda:
    - results/model.joblib  (mejor checkpoint por AUROC_val)
    - results/train_log.csv (histórico por época)
"""

import json
from dataclasses import dataclass
from pathlib import Path
from typing import Any, Dict, Optional, Tuple

import joblib
import numpy as np
import pandas as pd
from sklearn.metrics import average_precision_score, roc_auc_score

from src.model import default_config, make_model


@dataclass
class TrainConfig:
    model_cfg: Dict[str, Any]
    max_epochs: int = 100
    patience: int = 10
    outdir: Path = Path("results")


def _load_xy(csv_path: Path, target: str = "label") -> Tuple[pd.DataFrame, pd.Series]:
    df = pd.read_csv(csv_path)
    if target not in df.columns:
        raise ValueError(f"No encuentro la columna objetivo '{target}' en {csv_path}")
    y = df[target].astype(int)
    X = df.drop(columns=[target])
    return X, y


def _class_weight_sample_weights(y: pd.Series) -> Optional[np.ndarray]:
    """
    Calcula weights por clase para pasar como sample_weight a estimadores
    que no soportan class_weight directamente (como MLPClassifier).
    Devuelve None si hay problema.
    """
    try:
        classes, counts = np.unique(y, return_counts=True)
        freq = dict(zip(classes.tolist(), counts.tolist()))
        if len(freq) < 2:
            return None  # no se puede ponderar una sola clase
        total = len(y)
        # weight_c = total / (num_clases * count_c)
        weights = {c: total / (len(freq) * cnt) for c, cnt in freq.items()}
        return np.array([weights[int(t)] for t in y.tolist()], dtype=float)
    except Exception:
        return None


def _eval_metrics(y_true: np.ndarray, proba: np.ndarray) -> Dict[str, float]:
    """
    Calcula AUROC y AUPRC. Maneja casos edge cuando no hay ambas clases.
    """
    out: Dict[str, float] = {}
    try:
        out["auroc"] = roc_auc_score(y_true, proba)
    except Exception:
        out["auroc"] = float("nan")
    try:
        out["auprc"] = average_precision_score(y_true, proba)
    except Exception:
        out["auprc"] = float("nan")
    return out


def _save_log(log_rows: list[Dict[str, Any]], out_csv: Path) -> None:
    df = pd.DataFrame(log_rows)
    out_csv.parent.mkdir(parents=True, exist_ok=True)
    df.to_csv(out_csv, index=False)


def _save_model(model, out_path: Path) -> None:
    out_path.parent.mkdir(parents=True, exist_ok=True)
    joblib.dump(model, out_path)


def _is_mlp(model) -> bool:
    return model.__class__.__name__.lower().startswith("mlp")


def train_and_validate(cfg: TrainConfig, data_dir: Path, target: str = "label") -> None:
    # --- carga datos ---
    Xtr, ytr = _load_xy(data_dir / "train.csv", target=target)
    Xva, yva = _load_xy(data_dir / "val.csv", target=target)

    # --- construye modelo ---
    model = make_model(cfg.model_cfg)

    # --- rutas de salida ---
    outdir = cfg.outdir
    outdir.mkdir(parents=True, exist_ok=True)
    model_path = outdir / "model.joblib"
    log_path = outdir / "train_log.csv"

    log_rows: list[Dict[str, Any]] = []

    if not _is_mlp(model):
        # ----- LOGREG (u otro estimador no incremental): fit único -----
        model.fit(Xtr, ytr)
        proba_va = model.predict_proba(Xva)[:, 1]
        metrics_va = _eval_metrics(yva.values, proba_va)
        log_rows.append({"epoch": 1, **metrics_va})
        _save_log(log_rows, log_path)
        _save_model(model, model_path)
        print(f"✔ Modelo guardado en: {model_path}")
        print(f"Val AUROC={metrics_va['auroc']:.4f} AUPRC={metrics_va['auprc']:.4f}")
        return

    # ----- MLP con early stopping manual e incremental -----
    # Configuramos para entrenamiento por épocas controladas:
    # - max_iter=1 y warm_start=True para avanzar 1 "época" por fit()
    # - usamos sample_weight para class balance
    params = model.get_params()
    if params.get("max_iter", 1) != 1:
        model.set_params(max_iter=1)
    if not params.get("warm_start", False):
        try:
            model.set_params(warm_start=True)
        except Exception:
            pass  # algunos estimadores podrían no soportar warm_start

    # Ponderación por clase
    sw = _class_weight_sample_weights(ytr)

    best_auroc = -np.inf
    best_epoch = 0
    best_state: Optional[bytes] = None
    epochs_no_improve = 0

    for epoch in range(1, cfg.max_epochs + 1):
        # Una "época" de actualización
        try:
            model.fit(Xtr, ytr, sample_weight=sw)  # para MLPClassifier es válido
        except TypeError:
            # fallback si no acepta sample_weight
            model.fit(Xtr, ytr)

        # Eval en validación
        proba_va = model.predict_proba(Xva)[:, 1]
        metrics_va = _eval_metrics(yva.values, proba_va)
        log_rows.append({"epoch": epoch, **metrics_va})

        # Early stopping por AUROC
        auroc = metrics_va["auroc"]
        if np.isfinite(auroc) and auroc > best_auroc:
            best_auroc = auroc
            best_epoch = epoch
            # guardamos snapshot binario del modelo (pickle) en memoria
            best_state = joblib.dumps(model)
            epochs_no_improve = 0
        else:
            epochs_no_improve += 1

        print(
            f"Epoch {epoch:03d} | Val AUROC={metrics_va['auroc']:.4f} "
            f"AUPRC={metrics_va['auprc']:.4f} | "
            f"Best@{best_epoch}={best_auroc:.4f} | "
            f"no_improve={epochs_no_improve}/{cfg.patience}"
        )

        if epochs_no_improve >= cfg.patience:
            print("⏹ Early stopping activado.")
            break

    # Guardar log y mejor checkpoint
    _save_log(log_rows, log_path)
    if best_state is not None:
        best_model = joblib.loads(best_state)
        _save_model(best_model, model_path)
        print(f"✔ Mejor modelo (epoch {best_epoch}) guardado en: {model_path}")
    else:
        # si nunca mejoró, guardamos el modelo actual
        _save_model(model, model_path)
        print("⚠ No hubo mejora; guardado el modelo final.")

    print(f"📄 Log de entrenamiento: {log_path}")


def _load_json(path: Optional[str]) -> Dict[str, Any]:
    if not path:
        return {}
    p = Path(path)
    with open(p, "r", encoding="utf-8") as f:
        return json.load(f)
=======
# src/model.py
from __future__ import annotations
"""
Definición de modelos:
- Regresión Logística (baseline)
- MLPClassifier (red densa con backprop)
Uso:
    from src.model import make_model, default_config
    cfg = default_config(model="mlp")  # o "logreg"
    model = make_model(cfg)
    model.fit(X_train, y_train)
    y_proba = model.predict_proba(X_val)[:, 1]
"""

from typing import Any, Dict

from sklearn.linear_model import LogisticRegression
from sklearn.neural_network import MLPClassifier


def default_config(model: str = "mlp") -> Dict[str, Any]:
    """
    Config por defecto para cada modelo.
    - model: "logreg" | "mlp"
    """
    if model == "logreg":
        return {
            "model": "logreg",
            "logreg": {
                "max_iter": 200,
                "class_weight": "balanced",
                "solver": "lbfgs",
                "n_jobs": None,  # usa todos si None y solver lo permite
                "random_state": 42,
            },
        }
    if model == "mlp":
        return {
            "model": "mlp",
            "mlp": {
                "hidden_layer_sizes": [128, 64],
                "activation": "relu",
                "solver": "adam",
                "alpha": 1e-4,               # L2
                "batch_size": "auto",
                "learning_rate": "adaptive",  # adapta LR si se estanca
                "learning_rate_init": 1e-3,
                "max_iter": 100,
                "early_stopping": True,
                "n_iter_no_change": 10,       # paciencia (val)
                "validation_fraction": 0.1,   # solo lo usa internamente el MLP
                "shuffle": True,
                "random_state": 42,
                "verbose": False,
            },
        }
    raise ValueError("Modelo no soportado. Usa 'logreg' o 'mlp'.")


def make_model(cfg: Dict[str, Any]):
    """
    Crea el estimador sklearn según cfg.
    cfg ejemplo:
    {
        "model": "mlp",
        "mlp": {
            "hidden_layer_sizes": [128, 64],
            "max_iter": 100,
            "early_stopping": True,
            ...
        }
    }
    """
    model_name = cfg.get("model", "mlp").lower()

    if model_name == "logreg":
        p = (cfg.get("logreg") or {}).copy()
        # Defaults seguros si faltan
        p.setdefault("max_iter", 200)
        p.setdefault("class_weight", "balanced")
        p.setdefault("solver", "lbfgs")
        p.setdefault("n_jobs", None)
        p.setdefault("random_state", 42)
        return LogisticRegression(**p)

    if model_name == "mlp":
        p = (cfg.get("mlp") or {}).copy()
        # Defaults seguros si faltan
        p.setdefault("hidden_layer_sizes", [128, 64])
        p.setdefault("activation", "relu")
        p.setdefault("solver", "adam")
        p.setdefault("alpha", 1e-4)
        p.setdefault("batch_size", "auto")
        p.setdefault("learning_rate", "adaptive")
        p.setdefault("learning_rate_init", 1e-3)
        p.setdefault("max_iter", 100)
        p.setdefault("early_stopping", True)
        p.setdefault("n_iter_no_change", 10)
        p.setdefault("validation_fraction", 0.1)
        p.setdefault("shuffle", True)
        p.setdefault("random_state", 42)
        p.setdefault("verbose", False)

        # Acepta listas para hidden_layer_sizes
        if isinstance(p.get("hidden_layer_sizes"), list):
            p["hidden_layer_sizes"] = tuple(p["hidden_layer_sizes"])

        return MLPClassifier(**p)

    raise ValueError("Modelo no soportado. Usa 'logreg' o 'mlp'.")


def get_supported_models() -> Dict[str, str]:
    """Devuelve un mapa simple de modelos soportados."""
    return {
        "logreg": "LogisticRegression (baseline, lineal)",
        "mlp": "MLPClassifier (red densa con backprop, no lineal)",
    }
=======
# src/preprocess.py
from __future__ import annotations
"""
Preprocesamiento tabular:
- Split estratificado en train/val/test
- Imputación (num: mediana, cat: "unknown")
- Escalado numérico (z-score)
- One-hot en categóricas (handle_unknown="ignore")
- Guardado/carga del preprocesador con joblib
"""

from dataclasses import dataclass
from pathlib import Path
from typing import List, Tuple

import joblib
import pandas as pd
from sklearn.compose import ColumnTransformer
from sklearn.impute import SimpleImputer
from sklearn.model_selection import train_test_split
from sklearn.preprocessing import OneHotEncoder, StandardScaler


@dataclass
class SplitData:
    X_train: pd.DataFrame
    y_train: pd.Series
    X_val: pd.DataFrame
    y_val: pd.Series
    X_test: pd.DataFrame
    y_test: pd.Series


def stratified_split(
    df: pd.DataFrame,
    target: str,
    val_size: float = 0.15,
    test_size: float = 0.15,
    random_state: int = 42,
) -> SplitData:
    """Hace split estratificado en train/val/test manteniendo proporciones."""
    y = df[target]
    X = df.drop(columns=[target])

    X_train, X_tmp, y_train, y_tmp = train_test_split(
        X,
        y,
        test_size=val_size + test_size,
        stratify=y,
        random_state=random_state,
    )
    rel_test = test_size / (val_size + test_size)
    X_val, X_test, y_val, y_test = train_test_split(
        X_tmp,
        y_tmp,
        test_size=rel_test,
        stratify=y_tmp,
        random_state=random_state,
    )
    return SplitData(X_train, y_train, X_val, y_val, X_test, y_test)


def infer_columns(
    df: pd.DataFrame,
    target: str,
    numeric_hint: List[str] | None = None,
    categorical_hint: List[str] | None = None,
) -> Tuple[List[str], List[str]]:
    """
    Infiera columnas numéricas y categóricas.
    Puedes forzar con *_hint*. El target se excluye siempre.
    """
    cols = [c for c in df.columns if c != target]
    if numeric_hint is not None or categorical_hint is not None:
        num = [c for c in (numeric_hint or []) if c in cols]
        cat = [c for c in (categorical_hint or []) if c in cols]
        rest = [c for c in cols if c not in num and c not in cat]
        # resto: asume categórico
        cat.extend(rest)
        return num, cat

    # inferencia simple por dtype
    num = [c for c in cols if pd.api.types.is_numeric_dtype(df[c])]
    cat = [c for c in cols if c not in num]
    return num, cat


def make_preprocessor(
    numeric_cols: List[str],
    categorical_cols: List[str],
) -> ColumnTransformer:
    """Crea el ColumnTransformer con imputación + escalado/one-hot."""
    num_pipe = make_numeric_pipeline()
    cat_pipe = make_categorical_pipeline()
    pre = ColumnTransformer(
        transformers=[
            ("num", num_pipe, numeric_cols),
            ("cat", cat_pipe, categorical_cols),
        ]
    )
    return pre


def make_numeric_pipeline():
    """Imputación mediana + escalado estándar."""
    from sklearn.pipeline import Pipeline
    return Pipeline(
        steps=[
            ("imputer", SimpleImputer(strategy="median")),
            ("scaler", StandardScaler()),
        ]
    )


def make_categorical_pipeline():
    """Imputación 'unknown' + one-hot (ignora categorías nuevas)."""
    from sklearn.pipeline import Pipeline
    return Pipeline(
        steps=[
            ("imputer", SimpleImputer(strategy="constant", fill_value="unknown")),
            ("ohe", OneHotEncoder(handle_unknown="ignore", sparse_output=False)),
        ]
    )


def fit_transform_all(
    split: SplitData,
    numeric_cols: List[str],
    categorical_cols: List[str],
    preprocessor_path: str | Path = "results/preprocessor.joblib",
) -> Tuple[pd.DataFrame, pd.DataFrame, pd.DataFrame]:
    """
    Ajusta el preprocesador en train y transforma train/val/test.
    Guarda el preprocesador en disco para inferencia posterior.
    """
    pre = make_preprocessor(numeric_cols, categorical_cols)

    Xtr = pre.fit_transform(split.X_train)
    Xva = pre.transform(split.X_val)
    Xte = pre.transform(split.X_test)

    # nombres de columnas resultantes
    ohe = pre.named_transformers_["cat"]["ohe"]  # type: ignore[index]
    cat_names = list(ohe.get_feature_names_out(categorical_cols))
    num_names = numeric_cols
    out_cols = num_names + cat_names

    Xtr = pd.DataFrame(Xtr, columns=out_cols, index=split.X_train.index)
    Xva = pd.DataFrame(Xva, columns=out_cols, index=split.X_val.index)
    Xte = pd.DataFrame(Xte, columns=out_cols, index=split.X_test.index)

    Path(preprocessor_path).parent.mkdir(parents=True, exist_ok=True)
    joblib.dump(pre, preprocessor_path)

    return Xtr, Xva, Xte


def load_preprocessor(preprocessor_path: str | Path):
    """Carga el preprocesador guardado en disco."""
    return joblib.load(preprocessor_path)


def transform_with_loaded(
    preprocessor,
    X: pd.DataFrame,
    numeric_cols: List[str],
    categorical_cols: List[str],
) -> pd.DataFrame:
    """Transforma un DataFrame con un preprocesador ya cargado."""
    Xt = preprocessor.transform(X)
    ohe = preprocessor.named_transformers_["cat"]["ohe"]  # type: ignore[index]
    cat_names = list(ohe.get_feature_names_out(categorical_cols))
    out_cols = list(numeric_cols) + cat_names
    return pd.DataFrame(Xt, columns=out_cols, index=X.index)



if __name__ == "__main__":
    import argparse

    ap = argparse.ArgumentParser(
        description="Entrenamiento con validación y early stopping (MLP)."
    )
    ap.add_argument(
        "--data-dir",
        default="data/processed",
        help="Carpeta con train.csv y val.csv (por defecto data/processed).",
    )
    ap.add_argument(
        "--config",
        default="",
        help="Ruta a JSON con configuración del modelo (opcional).",
    )
    ap.add_argument(
        "--model",
        default="mlp",
        choices=["mlp", "logreg"],
        help="Modelo por defecto si no se provee config JSON.",
    )
    ap.add_argument(
        "--max-epochs",
        type=int,
        default=100,
        help="Máximo de épocas para MLP (default=100).",
    )
    ap.add_argument(
        "--patience",
        type=int,
        default=10,
        help="Paciencia para early stopping por AUROC (default=10).",
    )
    ap.add_argument(
        "--outdir",
        default="results",
        help="Carpeta de salida para modelo y logs (default=results).",
    )
    args = ap.parse_args()

    # carga cfg
    cfg_json = _load_json(args.config)
    if cfg_json:
        model_cfg = cfg_json
    else:
        model_cfg = default_config(args.model)

    train_cfg = TrainConfig(
        model_cfg=model_cfg,
        max_epochs=int(args.max_epochs),
        patience=int(args.patience),
        outdir=Path(args.outdir),
    )

    train_and_validate(train_cfg, Path(args.data_dir))
        description="Preprocesa CSV tabular (split + transform) y guarda artefactos.",
    )
    ap.add_argument("--csv", required=True, help="Ruta al CSV de entrada.")
    ap.add_argument("--target", default="label", help="Nombre de la columna objetivo.")
    ap.add_argument(
        "--outdir",
        default="data/processed",
        help="Carpeta de salida para CSVs y preprocesador.",
    )
    args = ap.parse_args()

    df_in = pd.read_csv(args.csv)
    num_cols, cat_cols = infer_columns(df_in, target=args.target)

    split = stratified_split(df_in, target=args.target)
    Xtr, Xva, Xte = fit_transform_all(
        split, num_cols, cat_cols, preprocessor_path=Path(args.outdir) / "preprocessor.joblib"
    )

    outdir = Path(args.outdir)
    outdir.mkdir(parents=True, exist_ok=True)

    pd.concat([Xtr, split.y_train], axis=1).to_csv(outdir / "train.csv", index=False)
    pd.concat([Xva, split.y_val], axis=1).to_csv(outdir / "val.csv", index=False)
    pd.concat([Xte, split.y_test], axis=1).to_csv(outdir / "test.csv", index=False)

    print("✔ Guardado preprocesador en:", outdir / "preprocessor.joblib")
    print("✔ train/val/test en:", outdir)
>>>>>>> 8c43e608
<|MERGE_RESOLUTION|>--- conflicted
+++ resolved
@@ -1,4 +1,3 @@
-<<<<<<< HEAD
 # src/metrics.py
 from __future__ import annotations
 """
@@ -132,7 +131,6 @@
 def table_from_metrics(d: Dict[str, float]) -> pd.DataFrame:
     """Convierte el dict de métricas a DataFrame de una fila (útil para logs)."""
     return pd.D
-=======
 # src/train_loop.py
 from __future__ import annotations
 """
@@ -332,7 +330,6 @@
     p = Path(path)
     with open(p, "r", encoding="utf-8") as f:
         return json.load(f)
-=======
 # src/model.py
 from __future__ import annotations
 """
@@ -451,7 +448,6 @@
         "logreg": "LogisticRegression (baseline, lineal)",
         "mlp": "MLPClassifier (red densa con backprop, no lineal)",
     }
-=======
 # src/preprocess.py
 from __future__ import annotations
 """
@@ -712,5 +708,4 @@
     pd.concat([Xte, split.y_test], axis=1).to_csv(outdir / "test.csv", index=False)
 
     print("✔ Guardado preprocesador en:", outdir / "preprocessor.joblib")
-    print("✔ train/val/test en:", outdir)
->>>>>>> 8c43e608
+    print("✔ train/val/test en:", outdir)