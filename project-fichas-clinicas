--- conflicted
+++ resolved
@@ -1,4 +1,3 @@
-<<<<<<< HEAD
 # src/evaluate.py
 from __future__ import annotations
 """
@@ -7,25 +6,11 @@
 - Lee data/processed/test.csv
 - Calcula AUROC/AUPRC y métricas a umbral
 - Guarda ROC.png, PR.png y test_metrics.json
-=======
-# src/metrics.py
-from __future__ import annotations
-"""
-Métricas y gráficos para clasificación binaria.
-
-Funciones:
-- compute_classification_metrics: AUROC, AUPRC y métricas a umbral (acc/prec/recall/F1)
-- confusion_counts: TP, FP, TN, FN
-- plot_roc: guarda curva ROC
-- plot_pr: guarda curva Precision-Recall
-- save_json: escribe un dict en JSON
->>>>>>> fd171633
 """
 
 from pathlib import Path
 from typing import Dict, Tuple
 
-<<<<<<< HEAD
 import joblib
 import numpy as np
 import pandas as pd
@@ -37,7 +22,22 @@
     plot_roc,
     save_json,
 )
-=======
+# src/metrics.py
+from __future__ import annotations
+"""
+Métricas y gráficos para clasificación binaria.
+
+Funciones:
+- compute_classification_metrics: AUROC, AUPRC y métricas a umbral (acc/prec/recall/F1)
+- confusion_counts: TP, FP, TN, FN
+- plot_roc: guarda curva ROC
+- plot_pr: guarda curva Precision-Recall
+- save_json: escribe un dict en JSON
+"""
+
+from pathlib import Path
+from typing import Dict, Tuple
+
 import json
 import numpy as np
 import pandas as pd
@@ -189,7 +189,6 @@
     max_epochs: int = 100
     patience: int = 10
     outdir: Path = Path("results")
->>>>>>> fd171633
 
 
 def _load_xy(csv_path: Path, target: str = "label") -> Tuple[pd.DataFrame, pd.Series]:
@@ -201,7 +200,6 @@
     return X, y
 
 
-<<<<<<< HEAD
 def evaluate_model(
     model_path: Path,
     test_csv: Path,
@@ -236,7 +234,6 @@
     }
     save_json(out, outdir / "test_metrics.json")
     return out
-=======
 def _class_weight_sample_weights(y: pd.Series) -> Optional[np.ndarray]:
     """
     Calcula weights por clase para pasar como sample_weight a estimadores
@@ -684,12 +681,10 @@
     out_cols = list(numeric_cols) + cat_names
     return pd.DataFrame(Xt, columns=out_cols, index=X.index)
 
->>>>>>> fd171633
 
 
 if __name__ == "__main__":
     import argparse
-<<<<<<< HEAD
     import json
 
     ap = argparse.ArgumentParser(description="Evaluación en test.")
@@ -702,7 +697,6 @@
         "--test-csv",
         default="data/processed/test.csv",
         help="CSV de test (features + label).",
-=======
 
     ap = argparse.ArgumentParser(
         description="Entrenamiento con validación y early stopping (MLP)."
@@ -734,12 +728,10 @@
         type=int,
         default=10,
         help="Paciencia para early stopping por AUROC (default=10).",
->>>>>>> fd171633
     )
     ap.add_argument(
         "--outdir",
         default="results",
-<<<<<<< HEAD
         help="Carpeta de salida (gráficos y JSON).",
     )
     ap.add_argument(
@@ -757,7 +749,6 @@
         threshold=float(args.threshold),
     )
     print(json.dumps(summary, indent=2))
-=======
         help="Carpeta de salida para modelo y logs (default=results).",
     )
     args = ap.parse_args()
@@ -804,5 +795,4 @@
     pd.concat([Xte, split.y_test], axis=1).to_csv(outdir / "test.csv", index=False)
 
     print("✔ Guardado preprocesador en:", outdir / "preprocessor.joblib")
-    print("✔ train/val/test en:", outdir)
->>>>>>> fd171633
+    print("✔ train/val/test en:", outdir)