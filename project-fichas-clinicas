--- conflicted
+++ resolved
@@ -1,4 +1,3 @@
-<<<<<<< HEAD
 # src/api.py
 from __future__ import annotations
 """
@@ -16,7 +15,6 @@
 
 from pathlib import Path
 from typing import Any, Dict, List, Optional
-=======
 # src/evaluate.py
 from __future__ import annotations
 """
@@ -193,12 +191,10 @@
 from dataclasses import dataclass
 from pathlib import Path
 from typing import Any, Dict, Optional, Tuple
->>>>>>> 3f0b7f5b
 
 import joblib
 import numpy as np
 import pandas as pd
-<<<<<<< HEAD
 from fastapi import FastAPI, HTTPException, Query
 from pydantic import BaseModel, Field
 
@@ -333,7 +329,6 @@
         missing=missing,
         extra=extra,
     )
-=======
 from sklearn.metrics import average_precision_score, roc_auc_score
 
 from src.model import default_config, make_model
@@ -951,5 +946,4 @@
     pd.concat([Xte, split.y_test], axis=1).to_csv(outdir / "test.csv", index=False)
 
     print("✔ Guardado preprocesador en:", outdir / "preprocessor.joblib")
-    print("✔ train/val/test en:", outdir)
->>>>>>> 3f0b7f5b
+    print("✔ train/val/test en:", outdir)